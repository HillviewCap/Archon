--- conflicted
+++ resolved
@@ -10,9 +10,4 @@
 .env
 .env.temp
 .env.test
-env_vars.json
-<<<<<<< HEAD
-.roo*
-=======
-.roomodes
->>>>>>> d7f280d8
+env_vars.json