--- conflicted
+++ resolved
@@ -10,9 +10,4 @@
 .env
 .env.temp
 .env.test
-env_vars.json
-<<<<<<< HEAD
-.roo*
-=======
-.roomodes
->>>>>>> fccc1237
+env_vars.json